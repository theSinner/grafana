import { DataFrame, dateTimeFormat, systemDateFormats, TimeZone } from '@grafana/data';
import { EventsCanvas, usePlotContext } from '@grafana/ui';
import React, { useCallback } from 'react';
import { ExemplarMarker } from './ExemplarMarker';

interface ExemplarsPluginProps {
  exemplars: DataFrame[];
  timeZone: TimeZone;
}

// Type representing exemplars data frame fields
export interface ExemplarsDataFrameViewDTO {
  time: number;
  y: number;
  component: React.ReactNode;
  tags: string[];
}

export const ExemplarsPlugin: React.FC<ExemplarsPluginProps> = ({ exemplars, timeZone }) => {
  const plotCtx = usePlotContext();

  const timeFormatter = useCallback(
    (value: number) => {
      return dateTimeFormat(value, {
        format: systemDateFormats.fullDate,
        timeZone,
      });
    },
    [timeZone]
  );

  const mapExemplarToXYCoords = useCallback(
    (exemplar: ExemplarsDataFrameViewDTO) => {
      const plotInstance = plotCtx.getPlotInstance();

      if (!exemplar.time || !plotCtx.isPlotReady || !plotInstance) {
        return undefined;
      }

      return {
<<<<<<< HEAD
        x: plotCtx.getPlotInstance().valToPos(exemplar.time / 1000, 'x'),
        y: plotCtx.getPlotInstance().valToPos(exemplar.y, '__fixed'),
=======
        x: plotInstance.valToPos(exemplar.time, 'x'),
        // exemplar.y is a temporary mock for an examplar. This Needs to be calculated according to examplar scale!
        y: Math.floor((exemplar.y * plotInstance.bbox.height) / window.devicePixelRatio),
>>>>>>> 56e7ce6f
      };
    },
    [plotCtx.isPlotReady, plotCtx.getPlotInstance]
  );

  const renderMarker = useCallback(
    (exemplar: ExemplarsDataFrameViewDTO) => {
      return <ExemplarMarker time={timeFormatter(exemplar.time)} component={exemplar.component} tags={exemplar.tags} />;
    },
    [timeFormatter]
  );

  return (
    <EventsCanvas<ExemplarsDataFrameViewDTO>
      id="exemplars"
      events={exemplars}
      renderEventMarker={renderMarker}
      mapEventToXYCoords={mapExemplarToXYCoords}
    />
  );
};<|MERGE_RESOLUTION|>--- conflicted
+++ resolved
@@ -38,14 +38,8 @@
       }
 
       return {
-<<<<<<< HEAD
-        x: plotCtx.getPlotInstance().valToPos(exemplar.time / 1000, 'x'),
-        y: plotCtx.getPlotInstance().valToPos(exemplar.y, '__fixed'),
-=======
         x: plotInstance.valToPos(exemplar.time, 'x'),
-        // exemplar.y is a temporary mock for an examplar. This Needs to be calculated according to examplar scale!
-        y: Math.floor((exemplar.y * plotInstance.bbox.height) / window.devicePixelRatio),
->>>>>>> 56e7ce6f
+        y: plotInstance.valToPos(exemplar.y, '__fixed'),
       };
     },
     [plotCtx.isPlotReady, plotCtx.getPlotInstance]
