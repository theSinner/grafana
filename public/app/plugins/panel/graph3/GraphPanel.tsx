<<<<<<< HEAD
=======
import React from 'react';
import { TooltipPlugin, ZoomPlugin, GraphNG } from '@grafana/ui';
>>>>>>> 1b535581
import { PanelProps } from '@grafana/data';
import { ContextMenuPlugin, GraphNG, TooltipPlugin, ZoomPlugin } from '@grafana/ui';
import React from 'react';
import { AnnotationsPlugin } from './plugins/AnnotationsPlugin';
import { ExemplarsPlugin } from './plugins/ExemplarsPlugin';
<<<<<<< HEAD
import { Options } from './types';
=======
import { ContextMenuPlugin } from './plugins/ContextMenuPlugin';
>>>>>>> 1b535581

interface GraphPanelProps extends PanelProps<Options> {}

export const GraphPanel: React.FC<GraphPanelProps> = ({
  data,
  timeRange,
  timeZone,
  width,
  height,
  options,
  onChangeTimeRange,
  replaceVariables,
}) => {
  return (
    <GraphNG
      data={data.series}
      timeRange={timeRange}
      timeZone={timeZone}
      width={width}
      height={height}
      legend={options.legend}
    >
      <TooltipPlugin mode={options.tooltipOptions.mode as any} timeZone={timeZone} />
      <ZoomPlugin onZoom={onChangeTimeRange} />
      <ContextMenuPlugin timeZone={timeZone} replaceVariables={replaceVariables} />
      {data.annotations ? <ExemplarsPlugin exemplars={data.annotations} timeZone={timeZone} /> : <></>}
      {data.annotations ? <AnnotationsPlugin annotations={data.annotations} timeZone={timeZone} /> : <></>}
    </GraphNG>
  );
};<|MERGE_RESOLUTION|>--- conflicted
+++ resolved
@@ -1,18 +1,10 @@
-<<<<<<< HEAD
-=======
-import React from 'react';
-import { TooltipPlugin, ZoomPlugin, GraphNG } from '@grafana/ui';
->>>>>>> 1b535581
 import { PanelProps } from '@grafana/data';
-import { ContextMenuPlugin, GraphNG, TooltipPlugin, ZoomPlugin } from '@grafana/ui';
+import { GraphNG, TooltipPlugin, ZoomPlugin } from '@grafana/ui';
 import React from 'react';
 import { AnnotationsPlugin } from './plugins/AnnotationsPlugin';
+import { ContextMenuPlugin } from './plugins/ContextMenuPlugin';
 import { ExemplarsPlugin } from './plugins/ExemplarsPlugin';
-<<<<<<< HEAD
 import { Options } from './types';
-=======
-import { ContextMenuPlugin } from './plugins/ContextMenuPlugin';
->>>>>>> 1b535581
 
 interface GraphPanelProps extends PanelProps<Options> {}
 
