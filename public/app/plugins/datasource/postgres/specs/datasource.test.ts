--- conflicted
+++ resolved
@@ -9,12 +9,11 @@
   const templateSrv = {
     replace: jest.fn(text => text),
   };
-<<<<<<< HEAD
   const raw = {
     from: moment.utc('2018-04-25 10:00'),
     to: moment.utc('2018-04-25 11:00'),
   };
-  const ctx = <any>{
+  const ctx = {
     backendSrv,
     timeSrvMock: {
       timeRange: () => ({
@@ -23,12 +22,7 @@
         raw: raw,
       }),
     },
-  };
-=======
-  const ctx = {
-    backendSrv,
   } as any;
->>>>>>> f8c2b23c
 
   beforeEach(() => {
     ctx.ds = new PostgresDatasource(instanceSettings, backendSrv, {}, templateSrv, ctx.timeSrvMock);
