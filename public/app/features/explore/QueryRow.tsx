--- conflicted
+++ resolved
@@ -25,11 +25,8 @@
 import { ExploreItemState, ExploreId } from 'app/types/explore';
 import { highlightLogsExpressionAction } from './state/explorePane';
 import { ErrorContainer } from './ErrorContainer';
-<<<<<<< HEAD
-import { HelpToggle } from '../dashboard/panel_editor/HelpToggle';
-=======
 import { changeQuery, modifyQueries, removeQueryRowAction, runQueries } from './state/query';
->>>>>>> 752a424e
+import { HelpToggle } from '../query/components/HelpToggle';
 
 interface PropsFromParent {
   exploreId: ExploreId;
