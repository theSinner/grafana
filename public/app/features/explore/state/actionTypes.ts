--- conflicted
+++ resolved
@@ -67,24 +67,10 @@
   override: boolean;
 }
 
-<<<<<<< HEAD
 export interface ChangeSizePayload {
   exploreId: ExploreId;
   width: number;
   height: number;
-=======
-export interface InitializeExploreAction {
-  type: ActionTypes.InitializeExplore;
-  payload: {
-    exploreId: ExploreId;
-    containerWidth: number;
-    eventBridge: Emitter;
-    exploreDatasources: DataSourceSelectItem[];
-    queries: DataQuery[];
-    range: RawTimeRange;
-    ui: ExploreUIState;
-  };
->>>>>>> b58a3c93
 }
 
 export interface ChangeTimePayload {
@@ -108,6 +94,7 @@
   exploreDatasources: DataSourceSelectItem[];
   queries: DataQuery[];
   range: RawTimeRange;
+  ui: ExploreUIState;
 }
 
 export interface LoadDatasourceFailurePayload {
