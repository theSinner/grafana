--- conflicted
+++ resolved
@@ -19,12 +19,9 @@
   TimeZone,
   ExploreUrlState,
   LogsModel,
-<<<<<<< HEAD
   DataFrame,
-=======
   EventBusExtended,
   EventBusSrv,
->>>>>>> 7897c6b7
 } from '@grafana/data';
 
 import store from 'app/core/store';
