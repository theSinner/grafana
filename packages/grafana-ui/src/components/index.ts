--- conflicted
+++ resolved
@@ -216,11 +216,8 @@
 export { useRefreshAfterGraphRendered } from './uPlot/hooks';
 export { usePlotContext, usePlotData, usePlotPluginContext } from './uPlot/context';
 export { GraphNG } from './GraphNG/GraphNG';
-<<<<<<< HEAD
+export { GraphNGLegendEvent, GraphNGLegendEventMode } from './GraphNG/types';
 // TODO: rename
 export { GraphView } from './ServiceMap/GraphView';
 export { NodeDatum as ServiceMapNodeDatum } from './ServiceMap/types';
-export { LinkDatum as ServiceMapLinkDatum } from './ServiceMap/types';
-=======
-export { GraphNGLegendEvent, GraphNGLegendEventMode } from './GraphNG/types';
->>>>>>> cbce1f93
+export { LinkDatum as ServiceMapLinkDatum } from './ServiceMap/types';