--- conflicted
+++ resolved
@@ -192,12 +192,9 @@
 				emailAttributeName:   info.EmailAttributeName,
 				emailAttributePath:   info.EmailAttributePath,
 				roleAttributePath:    info.RoleAttributePath,
-<<<<<<< HEAD
 				groupMappings:        info.GroupMappings,
-=======
 				loginAttributePath:   sec.Key("login_attribute_path").String(),
 				idTokenAttributeName: sec.Key("id_token_attribute_name").String(),
->>>>>>> 4e2ab785
 				teamIds:              sec.Key("team_ids").Ints(","),
 				allowedOrganizations: util.SplitString(sec.Key("allowed_organizations").String()),
 			}
