define([
  'angular',
  'underscore',
  'kbn'
],
function (angular, _, kbn) {
  'use strict';

  var module = angular.module('kibana.services');

  module.factory('InfluxDatasource', function($q, $http) {

    function InfluxDatasource(datasource) {
      this.type = 'influxDB';
      this.editorSrc = 'app/partials/influxdb/editor.html';
      this.urls = datasource.urls;
      this.username = datasource.username;
      this.password = datasource.password;
      this.name = datasource.name;

      this.templateSettings = {
        interpolate : /\[\[([\s\S]+?)\]\]/g,
      };
    }

    InfluxDatasource.prototype.query = function(options) {

      var promises = _.map(options.targets, function(target) {
        var query;

        if (target.hide || !((target.series && target.column) || target.query)) {
          return [];
        }

<<<<<<< HEAD
        // var template = "select [[func]]([[column]]) as [[column]]_[[func]] from [[series]] where [[timeFilter]] group by time([[interval]]) order asc";
        var template = "select [[func]]([[column]]) from [[series]] where [[condition]] [[timeFilter]] group by time([[interval]]) order asc";

        target.condition_joined = (target.condition !== undefined ? target.condition + ' AND ' : '');

        var templateData = {
          series: target.series,
          column: target.column,
          func: target.function,
          condition: target.condition_joined,
          timeFilter: getTimeFilter(options),
          interval: target.interval || options.interval
        };
=======
        var timeFilter = getTimeFilter(options);

        if (target.rawQuery) {
          query = target.query;
          query = query.replace(";", "");
          var queryElements = query.split(" ");
          var lowerCaseQueryElements = query.toLowerCase().split(" ");
          var whereIndex = lowerCaseQueryElements.indexOf("where");
          var groupByIndex = lowerCaseQueryElements.indexOf("group");
          var orderIndex = lowerCaseQueryElements.indexOf("order");

          if (whereIndex !== -1) {
            queryElements.splice(whereIndex+1, 0, timeFilter, "and");
          }
          else {
            if (groupByIndex !== -1) {
              queryElements.splice(groupByIndex, 0, "where", timeFilter);
            }
            else if (orderIndex !== -1) {
              queryElements.splice(orderIndex, 0, "where", timeFilter);
            }
            else {
              queryElements.push("where");
              queryElements.push(timeFilter);
            }
          }

          query = queryElements.join(" ");
>>>>>>> 125db177

        }
        else {
          var template = "select [[func]]([[column]]) as [[column]]_[[func]] from [[series]] where [[timeFilter]]" +
                         " group by time([[interval]]) order asc";

          var templateData = {
            series: target.series,
            column: target.column,
            func: target.function,
            timeFilter: timeFilter,
            interval: target.interval || options.interval
          };

          query = _.template(template, templateData, this.templateSettings);
          target.query = query;
        }

        return this.doInfluxRequest(query).then(handleInfluxQueryResponse);

      }, this);

      return $q.all(promises).then(function(results) {
        return { data: _.flatten(results) };
      });

    };

    InfluxDatasource.prototype.listColumns = function(seriesName) {
      return this.doInfluxRequest('select * from ' + seriesName + ' limit 1').then(function(data) {
        if (!data) {
          return [];
        }

        return data[0].columns;
      });
    };

    InfluxDatasource.prototype.listSeries = function() {
      return this.doInfluxRequest('list series').then(function(data) {
        return _.map(data, function(series) {
          return series.name;
        });
      });
    };

    function retry(deferred, callback, delay) {
      return callback().then(undefined, function(reason) {
        if (reason.status !== 0) {
          deferred.reject(reason);
        }
        setTimeout(function() {
          return retry(deferred, callback, Math.min(delay * 2, 30000));
        }, delay);
      });
    }

    InfluxDatasource.prototype.doInfluxRequest = function(query) {
      var _this = this;
      var deferred = $q.defer();

      retry(deferred, function() {
        var currentUrl = _this.urls.shift();
        _this.urls.push(currentUrl);

        var params = {
          u: _this.username,
          p: _this.password,
          q: query
        };

        var options = {
          method: 'GET',
          url:    currentUrl + '/series',
          params: params,
        };

        return $http(options).success(function (data) {
          deferred.resolve(data);
        });
      }, 10);

      return deferred.promise;
    };

    function handleInfluxQueryResponse(data) {
      var output = [];

<<<<<<< HEAD
      var getKey = function (str) {
        var key1 = str.split(' where ');
        var key2 = key1[1].split(' AND ');
        return (key2[0] !== key1[1] ? '.' + key2[0] : '');
      }

      _.each(results.data, function(series) {
=======
      _.each(data, function(series) {
>>>>>>> 125db177
        var timeCol = series.columns.indexOf('time');

        _.each(series.columns, function(column, index) {
          if (column === "time" || column === "sequence_number") {
            return;
          }

          console.log("series:"+series.name + ": "+series.points.length + " points");

          var target = series.name + "." + column + getKey(results.config.params.q);
          var datapoints = [];

          for(var i = 0; i < series.points.length; i++) {
            var t = Math.floor(series.points[i][timeCol] / 1000);
            var v = series.points[i][index];
            datapoints[i] = [v,t];
          }

          output.push({ target:target, datapoints:datapoints });
        });
      });

      return output;
    }

    function getTimeFilter(options) {
      var from = getInfluxTime(options.range.from);
      var until = getInfluxTime(options.range.to);

      if (until === 'now()') {
        return 'time > now() - ' + from;
      }

      return 'time > ' + from + ' and time < ' + until;
    }

    function getInfluxTime(date) {
      if (_.isString(date)) {
        if (date === 'now') {
          return 'now()';
        }
        else if (date.indexOf('now') >= 0) {
          return date.substring(4);
        }

        date = kbn.parseDate(date);
      }

      return to_utc_epoch_seconds(date);
    }

    function to_utc_epoch_seconds(date) {
      return (date.getTime() / 1000).toFixed(0) + 's';
    }


    return InfluxDatasource;

  });

});<|MERGE_RESOLUTION|>--- conflicted
+++ resolved
@@ -31,12 +31,6 @@
         if (target.hide || !((target.series && target.column) || target.query)) {
           return [];
         }
-
-<<<<<<< HEAD
-        // var template = "select [[func]]([[column]]) as [[column]]_[[func]] from [[series]] where [[timeFilter]] group by time([[interval]]) order asc";
-        var template = "select [[func]]([[column]]) from [[series]] where [[condition]] [[timeFilter]] group by time([[interval]]) order asc";
-
-        target.condition_joined = (target.condition !== undefined ? target.condition + ' AND ' : '');
 
         var templateData = {
           series: target.series,
@@ -46,7 +40,7 @@
           timeFilter: getTimeFilter(options),
           interval: target.interval || options.interval
         };
-=======
+
         var timeFilter = getTimeFilter(options);
 
         if (target.rawQuery) {
@@ -75,12 +69,13 @@
           }
 
           query = queryElements.join(" ");
->>>>>>> 125db177
-
         }
         else {
-          var template = "select [[func]]([[column]]) as [[column]]_[[func]] from [[series]] where [[timeFilter]]" +
+          var template = "select [[func]]([[column]]) as [[column]]_[[func]] from [[series]] " +
+                         "where [[condition]] [[timeFilter]]" +
                          " group by time([[interval]]) order asc";
+
+          target.condition_joined = (target.condition !== undefined ? target.condition + ' AND ' : '');
 
           var templateData = {
             series: target.series,
@@ -164,17 +159,13 @@
     function handleInfluxQueryResponse(data) {
       var output = [];
 
-<<<<<<< HEAD
       var getKey = function (str) {
         var key1 = str.split(' where ');
         var key2 = key1[1].split(' AND ');
         return (key2[0] !== key1[1] ? '.' + key2[0] : '');
       }
 
-      _.each(results.data, function(series) {
-=======
       _.each(data, function(series) {
->>>>>>> 125db177
         var timeCol = series.columns.indexOf('time');
 
         _.each(series.columns, function(column, index) {
